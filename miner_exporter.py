#!/usr/bin/env python3

# external packages
import prometheus_client
import psutil
import docker
import requests
import dateutil.parser

# internal packages
import datetime
import time
import subprocess
import sys
import os
import re
import logging


# remember, levels: debug, info, warning, error, critical. there is no trace.
logging.basicConfig(format="%(filename)s:%(funcName)s:%(lineno)d:%(levelname)s\t%(message)s", level=logging.WARNING)
log = logging.getLogger(__name__)
log.setLevel(logging.DEBUG)

# time to sleep between scrapes
UPDATE_PERIOD = int(os.environ.get('UPDATE_PERIOD', 30))
VALIDATOR_CONTAINER_NAME = os.environ.get('VALIDATOR_CONTAINER_NAME', 'validator')

# prometheus exporter types Gauge,Counter,Summary,Histogram,Info and Enum
SCRAPE_TIME = prometheus_client.Summary('validator_scrape_time', 'Time spent collecting miner data')
SYSTEM_USAGE = prometheus_client.Gauge('system_usage',
                                       'Hold current system resource usage',
                                       ['resource_type','validator_name'])
HEIGHT = prometheus_client.Gauge('validator_height',
                              'Height of the blockchain',
                              ['resource_type','validator_name'])
INCON = prometheus_client.Gauge('validator_inconsensus',
                              'Is validator currently in consensus group',
                              ['validator_name'])
BLOCKAGE = prometheus_client.Gauge('validator_block_age',
                              'Age of the current block',
                             ['resource_type','validator_name'])
HBBFT_PERF = prometheus_client.Gauge('validator_hbbft_perf',
                              'HBBFT performance metrics from perf, only applies when in CG',
                             ['resource_type','subtype','validator_name'])
CONNECTIONS = prometheus_client.Gauge('validator_connections',
                              'Number of libp2p connections ',
                             ['resource_type','validator_name'])
SESSIONS = prometheus_client.Gauge('validator_sessions',
                              'Number of libp2p sessions',
                             ['resource_type','validator_name'])
LEDGER_PENALTY = prometheus_client.Gauge('validator_ledger',
                              'Validator performance metrics ',
                             ['resource_type', 'subtype','validator_name'])
VALIDATOR_VERSION = prometheus_client.Info('validator_version',
                              'Version number of the miner container',['validator_name'])
BALANCE = prometheus_client.Gauge('validator_api_balance',
                              'Balance of the validator owner account',['validator_name'])
UPTIME = prometheus_client.Gauge('validator_container_uptime',
                              'Time container has been at a given state',
                              ['state_type','validator_name'])

class validator:
    def __init__(self,host,port):
        self.session = requests.Session()
        self.host = 'http://'+host+':'+str(port)
        self.header = {'Content-type': 'application/json'}
        self.payload = {"jsonrpc":"2.0",
                        "id":1,
                        "method":""}
        # bug in miner that returns name as bytes. the join can eventually be removed
        self.name = ''.join(map(chr,self.get('info_name')['name']))
        log.info(f"Name {self.name}")

    def get(self,cmd):
        self.payload["method"]=cmd
        try:
            response=self.session.post(self.host, json=self.payload, headers=self.header).json()['result']
        except KeyError:
            response=self.session.post(self.host, json=self.payload, headers=self.header).json()
        log.debug(f"response {response}")
        return(response) 


miner_facts = {}

def try_int(v):
  if re.match(r"^\-?\d+$", v):
    return int(v)
  return v

def try_float(v):
  if re.match(r"^\-?[\d\.]+$", v):
    return float(v)
  return v

def get_facts(docker_container_obj):
  if miner_facts:
    return miner_facts
  #miner_facts = {
  #  'name': None,
  #  'address': None
  #}
  out = docker_container_obj.exec_run('miner print_keys')
  # sample output:
  # {pubkey,"1YBkf..."}.
  # {onboarding_key,"1YBkf..."}.
  # {animal_name,"one-two-three"}.

  log.debug(out.output)
  printkeys = {}
  for line in out.output.split(b"\n"):
    strline = line.decode('utf-8')

    # := requires py3.8
    if m := re.match(r'{([^,]+),"([^"]+)"}.', strline):
      log.debug(m)
      k = m.group(1)
      v = m.group(2)
      log.debug(k,v)
      printkeys[k] = v

  if v := printkeys.get('pubkey'):
    miner_facts['address'] = v
  if printkeys.get('animal_name'):
    miner_facts['name'] = v
  #$ docker exec validator miner print_keys
  return miner_facts


# Decorate function with metric.
@SCRAPE_TIME.time()
def stats(validator):
  try:
    dc = docker.DockerClient()
    docker_container = dc.containers.get(VALIDATOR_CONTAINER_NAME)
    miner_facts = get_facts(docker_container)
    hotspot_name_str = validator.name
  except docker.errors.NotFound as ex:
    log.error(f"docker failed while bootstrapping. Not exporting anything. Error: {ex}")
    return

  # collect total cpu and memory usage. Might want to consider just the docker
  # container with something like cadvisor instead
  SYSTEM_USAGE.labels('CPU', hotspot_name_str).set(psutil.cpu_percent())
  SYSTEM_USAGE.labels('Memory', hotspot_name_str).set(psutil.virtual_memory()[2])

  collect_container_run_time(docker_container, hotspot_name_str)
  collect_miner_version(docker_container, hotspot_name_str)
  collect_block_age(docker_container, hotspot_name_str)
  collect_miner_height(validator)
  collect_in_consensus(validator)
  collect_ledger_validators(docker_container, hotspot_name_str)
  collect_peer_book(docker_container, hotspot_name_str)
  collect_hbbft_performance(docker_container, hotspot_name_str)
  collect_balance(docker_container,miner_facts['address'],hotspot_name_str)

def safe_get_json(url):
  try:
    ret = requests.get(url)
    if not ret.status_code == requests.codes.ok:
      log.error(f"bad status code ({ret.status_code}) from url: {url}")
      return
    retj = ret.json()
    return retj


  except (requests.exceptions.SSLError, requests.exceptions.ConnectionError) as ex:
    log.error(f"error fetching {url}: {ex}")
    return

def collect_container_run_time(docker_container, miner_name):
  attrs = docker_container.attrs

  # examples and other things we could track:
  # "Created": "2021-05-18T22:11:48.962678927Z",
  # "Id": "cd611b83a0f267a1000603db52aa2d21247a32cc195c9c2b8ebcade5d35cfe1a",
  # "State": {
  #   "Status": "running",
  #   "Running": true,
  #   "Paused": false,
  #   "Restarting": false,
  #   "OOMKilled": false,
  #   "Dead": false,
  #   "Pid": 4159823,
  #   "ExitCode": 0,
  #   "Error": "",
  #   "StartedAt": "2021-05-18T22:11:49.50436001Z",
  #   "FinishedAt": "0001-01-01T00:00:00Z"

  now = datetime.datetime.now(datetime.timezone.utc)
  if attrs:
    if attrs.get("Created"):
      create_time = attrs.get("Created")
      create_dt = dateutil.parser.parse(create_time)
      create_delta = (now-create_dt).total_seconds()
      UPTIME.labels('create', miner_name).set(create_delta)
    if attrs.get("State") and attrs["State"].get("StartedAt"):
      start_time = attrs["State"]["StartedAt"]
      start_dt = dateutil.parser.parse(start_time)
      start_delta = (now-start_dt).total_seconds()
      UPTIME.labels('start', miner_name).set(start_delta)

def collect_balance(docker_container, addr, miner_name):
  # should move pubkey to getfacts and then pass it in here
  #out = docker_container.exec_run('miner print_keys')
  #for line in out.output.decode('utf-8').split("\n"):
  #  if 'pubkey' in line:
  #    addr=line[9:60]
  api_validators = safe_get_json(f'https://testnet-api.helium.wtf/v1/validators/{addr}')
  if not api_validators:
    log.error("validator fetch returned empty JSON")
    return
  elif not api_validators.get('data') or not api_validators['data'].get('owner'):
    log.error("could not find validator data owner in json")
    return
  owner = api_validators['data']['owner']

  api_accounts = safe_get_json(f'https://testnet-api.helium.wtf/v1/accounts/{owner}')
  if not api_accounts:
    return
  if not api_accounts.get('data') or not api_accounts['data'].get('balance'):
    return
  balance = float(api_accounts['data']['balance'])/1E8
  #print(api_accounts)
  #print('balance',balance)
  BALANCE.labels(miner_name).set(balance)


def collect_miner_height(validator):
  # grab the local blockchain height
  #out = docker_container.exec_run('miner info height')
  out = validator.get('info_height')
  
  log.info(f"Epoch {out['epoch']}")
  log.info(f"Height {out['height']}")
  
  HEIGHT.labels('Height', validator.name).set(out['height'])
  HEIGHT.labels('Epoch', validator.name).set(out['epoch'])


def collect_in_consensus(validator):
  # check if currently in consensus group
  out = validator.get('info_in_consensus')

  incon_txt = out['in_consensus']
  incon = 0
  if incon_txt == 'true':
    incon = 1
  log.info(f"in consensus? {incon} / {incon_txt}")
  INCON.labels(validator.name).set(incon)

def collect_block_age(docker_container, miner_name):
  # collect current block age
  out = docker_container.exec_run('miner info block_age')
  ## transform into a number
  age_val = try_int(out.output.decode('utf-8').rstrip("\n"))

  BLOCKAGE.labels('BlockAge', miner_name).set(age_val)
  log.debug(f"age: {age_val}")

# persist these between calls
hval = {}
def collect_hbbft_performance(docker_container, miner_name):
  # parse the hbbft performance table for the penalty field
  out = docker_container.exec_run('miner hbbft perf --format csv')
  #print(out.output)

  for line in out.output.decode('utf-8').split("\n"):
    c = [x.strip() for x in line.split(',')]
    # samples:
<<<<<<< HEAD

    have_data = False

    if len(c) == 7 and miner_name == c[0]:
      # name,bba_completions,seen_votes,last_bba,last_seen,tenure,penalty
      # great-clear-chinchilla,5/5,237/237,0,0,2.91,2.91
      log.debug(f"resl7: {c}; {miner_name}/{c[0]}")

      (hval['bba_votes'],hval['bba_tot'])=c[1].split("/")
      (hval['seen_votes'],hval['seen_tot'])=c[2].split("/")
      hval['bba_last_val']=try_float(c[3])
      hval['seen_last_val']=try_float(c[4])
      hval['tenure'] = try_float(c[5])
      hval['pen_val'] = try_float(c[6])
    elif len(c) == 6 and miner_name == c[0]:
      # name,bba_completions,seen_votes,last_bba,last_seen,penalty
      # curly-peach-owl,11/11,368/368,0,0,1.86
      log.debug(f"resl6: {c}; {miner_name}/{c[0]}")

      (hval['bba_votes'],hval['bba_tot'])=c[1].split("/")
      (hval['seen_votes'],hval['seen_tot'])=c[2].split("/")
      hval['bba_last_val']=try_float(c[3])
      hval['seen_last_val']=try_float(c[4])
      hval['pen_val'] = try_float(c[5])
      
    elif len(c) == 6:
=======
    # name,bba_completions,seen_votes,last_bba,last_seen,tenure,penalty
    # great-clear-chinchilla,5/5,237/237,0,0,2.91,2.91

    if len(c) == 7 and miner_name == c[0]:
      log.debug(f"resl: {c}; {miner_name}/{c[0]}")
      (bba_votes,bba_tot)=c[1].split("/")
      (seen_votes,seen_tot)=c[2].split("/")
      bba_last_val=try_float(c[3])
      seen_last_val=try_float(c[4])
      tenure = try_float(c[5])
      pen_val = try_float(c[6])
      
      HBBFT_PERF.labels('hbbft_perf','Penalty', miner_name).set(pen_val)
      HBBFT_PERF.labels('hbbft_perf','BBA_Total', miner_name).set(bba_tot)
      HBBFT_PERF.labels('hbbft_perf','BBA_Votes', miner_name).set(bba_votes)
      HBBFT_PERF.labels('hbbft_perf','Seen_Total', miner_name).set(seen_tot)
      HBBFT_PERF.labels('hbbft_perf','Seen_Votes', miner_name).set(seen_votes)
      HBBFT_PERF.labels('hbbft_perf','BBA_Last', miner_name).set(bba_last_val)
      HBBFT_PERF.labels('hbbft_perf','Seen_Last', miner_name).set(seen_last_val)
      HBBFT_PERF.labels('hbbft_perf','Tenure', miner_name).set(tenure)
      log.info(f"penalty: {pen_val}")
      log.debug(f"bba completions: {bba_votes}")
      log.debug(f"bba total: {bba_tot}")
      log.debug(f"bba last: {bba_last_val}")
      log.debug(f"seen votes: {seen_votes}")
      log.debug(f"seen total: {seen_tot}")
      log.debug(f"seen last: {seen_last_val}")
    elif len(c) == 7:
>>>>>>> 03e071b8
      # not our line
      pass
    elif len(line) == 0:
      # empty line
      pass
    else:
      log.debug(f"wrong len ({len(c)}) for hbbft: {c}")

    # always set these, that way they get reset when out of CG
    HBBFT_PERF.labels('hbbft_perf','Penalty', miner_name).set(hval.get('pen_val', 0))
    HBBFT_PERF.labels('hbbft_perf','BBA_Total', miner_name).set(hval.get('bba_tot', 0))
    HBBFT_PERF.labels('hbbft_perf','BBA_Votes', miner_name).set(hval.get('bba_votes', 0))
    HBBFT_PERF.labels('hbbft_perf','Seen_Total', miner_name).set(hval.get('seen_tot', 0))
    HBBFT_PERF.labels('hbbft_perf','Seen_Votes', miner_name).set(hval.get('seen_votes', 0))
    HBBFT_PERF.labels('hbbft_perf','BBA_Last', miner_name).set(hval.get('bba_last_val', 0))
    HBBFT_PERF.labels('hbbft_perf','Seen_Last', miner_name).set(hval.get('seen_last_val', 0))
    HBBFT_PERF.labels('hbbft_perf','Tenure', miner_name).set(hval.get('tenure', 0))

def collect_peer_book(docker_container, miner_name):
  # peer book -s output
  out = docker_container.exec_run('miner peer book -s --format csv')
  # parse the peer book output

  # samples
  # address,name,listen_addrs,connections,nat,last_updated
  # /p2p/1YBkfTYH8iCvchuTevbCAbdni54geDjH95yopRRznZtAur3iPrM,bright-fuchsia-sidewinder,1,6,none,203.072s
  # listen_addrs (prioritized)
  # /ip4/174.140.164.130/tcp/2154
  # local,remote,p2p,name
  # /ip4/192.168.0.4/tcp/2154,/ip4/72.224.176.69/tcp/2154,/p2p/1YU2cE9FNrwkTr8RjSBT7KLvxwPF9i6mAx8GoaHB9G3tou37jCM,clever-sepia-bull

  sessions = 0
  for line in out.output.decode('utf-8').split("\r\n"):
    c = line.split(',')
    if len(c) == 6:
      log.debug(f"peerbook entry6: {c}")
      (address,peer_name,listen_add,connections,nat,last_update) = c
      conns_num = try_int(connections)

      if miner_name == peer_name and isinstance(conns_num, int):
        CONNECTIONS.labels('connections', miner_name).set(conns_num)

    elif len(c) == 4:
      # local,remote,p2p,name
      log.debug(f"peerbook entry4: {c}")
      if c[0] != 'local':
        sessions += 1
    elif len(c) == 1:
      log.debug(f"peerbook entry1: {c}")
      # listen_addrs
      pass
    else:
      log.warning(f"could not understand peer book line: {c}")

  log.debug(f"sess: {sessions}")
  SESSIONS.labels('sessions', miner_name).set(sessions)

def collect_ledger_validators(docker_container, miner_name):
  # ledger validators output
  out = docker_container.exec_run('miner ledger validators --format csv')
  results = out.output.decode('utf-8').split("\n")
  # parse the ledger validators output
  for line in [x.rstrip("\r\n") for x in results]:
    c = line.split(',')
    #print(f"{len(c)} {c}")
    if len(c) == 10:
      if c[0] == 'name' and c[1] == 'owner_address':
        # header line
        continue

      (val_name,address,last_heartbeat,stake,status,version,tenure_penalty,dkg_penalty,performance_penalty,total_penalty) = c
      if miner_name == val_name:
        log.debug(f"have pen line: {c}")
        tenure_penalty_val = try_float(tenure_penalty)
        dkg_penalty_val = try_float(dkg_penalty)
        performance_penalty_val = try_float(performance_penalty)
        total_penalty_val = try_float(total_penalty)
        least_heartbeat=try_float(last_heartbeat)

        log.info(f"L penalty: {total_penalty_val}")
        LEDGER_PENALTY.labels('ledger_penalties', 'tenure', miner_name).set(tenure_penalty_val)
        LEDGER_PENALTY.labels('ledger_penalties', 'dkg', miner_name).set(dkg_penalty_val)
        LEDGER_PENALTY.labels('ledger_penalties', 'performance', miner_name).set(performance_penalty_val)
        LEDGER_PENALTY.labels('ledger_penalties', 'total', miner_name).set(total_penalty_val)
        BLOCKAGE.labels('last_heartbeat', miner_name).set(last_heartbeat)

    elif len(line) == 0:
      # empty lines are fine
      pass
    else:
      log.warning(f"failed to grok line: {c}; section count: {len(c)}")


def collect_miner_version(docker_container, miner_name):
  out = docker_container.exec_run('miner versions')
  results = out.output.decode('utf-8').split("\n")
  # sample output
  # $ docker exec validator miner versions
  # Installed versions:
  # * 0.1.48	permanent
  for line in results:
    if m := re.match('^\*\s+([\d\.]+)(.*)', line):
      miner_version = m.group(1)
      log.info(f"found miner version: {miner_version}")
      VALIDATOR_VERSION.labels(miner_name).info({'version': miner_version})


if __name__ == '__main__':
  prometheus_client.start_http_server(9825) # 9-VAL on your phone
  v=validator('localhost','4467')
  while True:
    #log.warning("starting loop.")
    try:
      stats(v)
    except ValueError as ex:
      log.error(f"stats loop failed.", exc_info=ex)
    except docker.errors.APIError as ex:
      log.error(f"stats loop failed with a docker error.", exc_info=ex)


    # sleep 30 seconds
    time.sleep(UPDATE_PERIOD)
<|MERGE_RESOLUTION|>--- conflicted
+++ resolved
@@ -269,7 +269,6 @@
   for line in out.output.decode('utf-8').split("\n"):
     c = [x.strip() for x in line.split(',')]
     # samples:
-<<<<<<< HEAD
 
     have_data = False
 
@@ -296,36 +295,6 @@
       hval['pen_val'] = try_float(c[5])
       
     elif len(c) == 6:
-=======
-    # name,bba_completions,seen_votes,last_bba,last_seen,tenure,penalty
-    # great-clear-chinchilla,5/5,237/237,0,0,2.91,2.91
-
-    if len(c) == 7 and miner_name == c[0]:
-      log.debug(f"resl: {c}; {miner_name}/{c[0]}")
-      (bba_votes,bba_tot)=c[1].split("/")
-      (seen_votes,seen_tot)=c[2].split("/")
-      bba_last_val=try_float(c[3])
-      seen_last_val=try_float(c[4])
-      tenure = try_float(c[5])
-      pen_val = try_float(c[6])
-      
-      HBBFT_PERF.labels('hbbft_perf','Penalty', miner_name).set(pen_val)
-      HBBFT_PERF.labels('hbbft_perf','BBA_Total', miner_name).set(bba_tot)
-      HBBFT_PERF.labels('hbbft_perf','BBA_Votes', miner_name).set(bba_votes)
-      HBBFT_PERF.labels('hbbft_perf','Seen_Total', miner_name).set(seen_tot)
-      HBBFT_PERF.labels('hbbft_perf','Seen_Votes', miner_name).set(seen_votes)
-      HBBFT_PERF.labels('hbbft_perf','BBA_Last', miner_name).set(bba_last_val)
-      HBBFT_PERF.labels('hbbft_perf','Seen_Last', miner_name).set(seen_last_val)
-      HBBFT_PERF.labels('hbbft_perf','Tenure', miner_name).set(tenure)
-      log.info(f"penalty: {pen_val}")
-      log.debug(f"bba completions: {bba_votes}")
-      log.debug(f"bba total: {bba_tot}")
-      log.debug(f"bba last: {bba_last_val}")
-      log.debug(f"seen votes: {seen_votes}")
-      log.debug(f"seen total: {seen_tot}")
-      log.debug(f"seen last: {seen_last_val}")
-    elif len(c) == 7:
->>>>>>> 03e071b8
       # not our line
       pass
     elif len(line) == 0:
